{
<<<<<<< HEAD
	"name": "kronilo-worker",
	"type": "module",
	"scripts": {
		"dev": "vite",
		"build": "vite build",
		"preview": "$npm_execpath run build && vite preview",
		"deploy": "$npm_execpath run build && wrangler deploy",
		"cf-typegen": "wrangler types --env-interface CloudflareBindings",
		"format": "biome format . --write",
		"lint": "biome lint . --write"
	},
	"dependencies": {
		"hono": "^4.8.4",
		"openai": "^5.9.0"
	},
	"devDependencies": {
		"@biomejs/biome": "^2.1.1",
		"@cloudflare/vite-plugin": "^1.2.3",
		"@cloudflare/workers-types": "~4.20250711.0",
		"vite": "^6.3.5",
		"vite-ssr-components": "^0.3.0",
		"wrangler": "^4.17.0"
	},
	"author": "Timothy Brits",
	"license": "AGPL"
=======
  "name": "kronilo-worker",
  "type": "module",
  "scripts": {
    "dev": "vite",
    "build": "vite build",
    "preview": "$npm_execpath run build && vite preview",
    "deploy": "$npm_execpath run build && wrangler deploy",
    "cf-typegen": "wrangler types --env-interface CloudflareBindings",
    "format": "biome format . --write",
    "lint": "biome lint . --write"
  },
  "dependencies": {
    "hono": "^4.8.4",
    "openai": "^5.9.0"
  },
  "devDependencies": {
    "@biomejs/biome": "^2.1.1",
    "@cloudflare/vite-plugin": "^1.2.3",
    "@cloudflare/workers-types": "~4.20250711.0",
    "vite": "^7.0.4",
    "vite-ssr-components": "^0.5.0",
    "wrangler": "^4.17.0"
  },
  "author": "Timothy Brits",
  "license": "AGPL"
>>>>>>> 99bf5ea6
}<|MERGE_RESOLUTION|>--- conflicted
+++ resolved
@@ -1,31 +1,4 @@
 {
-<<<<<<< HEAD
-	"name": "kronilo-worker",
-	"type": "module",
-	"scripts": {
-		"dev": "vite",
-		"build": "vite build",
-		"preview": "$npm_execpath run build && vite preview",
-		"deploy": "$npm_execpath run build && wrangler deploy",
-		"cf-typegen": "wrangler types --env-interface CloudflareBindings",
-		"format": "biome format . --write",
-		"lint": "biome lint . --write"
-	},
-	"dependencies": {
-		"hono": "^4.8.4",
-		"openai": "^5.9.0"
-	},
-	"devDependencies": {
-		"@biomejs/biome": "^2.1.1",
-		"@cloudflare/vite-plugin": "^1.2.3",
-		"@cloudflare/workers-types": "~4.20250711.0",
-		"vite": "^6.3.5",
-		"vite-ssr-components": "^0.3.0",
-		"wrangler": "^4.17.0"
-	},
-	"author": "Timothy Brits",
-	"license": "AGPL"
-=======
   "name": "kronilo-worker",
   "type": "module",
   "scripts": {
@@ -45,11 +18,10 @@
     "@biomejs/biome": "^2.1.1",
     "@cloudflare/vite-plugin": "^1.2.3",
     "@cloudflare/workers-types": "~4.20250711.0",
-    "vite": "^7.0.4",
-    "vite-ssr-components": "^0.5.0",
+    "vite": "^6.3.5",
+    "vite-ssr-components": "^0.3.0",
     "wrangler": "^4.17.0"
   },
   "author": "Timothy Brits",
   "license": "AGPL"
->>>>>>> 99bf5ea6
 }